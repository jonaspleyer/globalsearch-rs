//! # Local Solver Builders Module
//!
//! This module provides builder patterns for configuring local optimization algorithms
//! used within the OQNLP framework. Each builder allows fine-tuned control over
//! algorithm parameters and behavior.
//!
//! ## Builder Pattern Benefits
//!
//! - **Type Safety**: Compile-time validation of configuration parameters
//! - **Default Values**: Sensible defaults for all parameters
//! - **Fluent Interface**: Chain method calls for readable configuration
//! - **Flexibility**: Easy parameter customization without breaking changes
//!
//! ## Supported Algorithms
//!
//! ### Quasi-Newton Methods
//! - [`LBFGSBuilder`] - Limited-memory BFGS for unconstrained optimization
//!
//! ### Direct Search Methods  
//! - [`NelderMeadBuilder`] - Simplex-based derivative-free optimization
//!
//! ### Gradient Methods
//! - [`SteepestDescentBuilder`] - Basic gradient descent with line search
//!
//! ### Trust Region Methods
//! - [`TrustRegionBuilder`] - Advanced second-order optimization
//!
//! ### Newton Methods
//! - [`NewtonCGBuilder`] - Newton method with conjugate gradient solver
//!
//! ### Constrained Methods
//! - [`COBYLABuilder`] - Constrained optimization without derivatives
//!
//! ## Line Search Algorithms
//! - [`HagerZhangBuilder`] - Hager-Zhang line search (recommended)
//! - [`MoreThuenteBuilder`] - Moré-Thuente line search (robust)
use ndarray::{array, Array1};

#[derive(Debug, Clone, PartialEq)]
#[cfg_attr(feature = "checkpointing", derive(serde::Serialize, serde::Deserialize))]
/// Trust region subproblem solution methods.
///
/// This enum specifies the algorithm used to solve the trust region subproblem,
/// which determines the step direction and length within the trust region.
///
/// ## Methods
///
/// ### Cauchy Point
/// - **Algorithm**: Steepest descent direction scaled to trust region boundary
/// - **Complexity**: O(n) - very fast
/// - **Quality**: Basic approximation, sufficient for many problems
/// - **Best for**: Simple problems, when speed is critical
///
/// ### Steihaug
/// - **Algorithm**: Truncated conjugate gradient method
/// - **Complexity**: O(k (Thv + n)), for k iterations - moderate computational cost
/// - **Quality**: High-quality approximate solution to subproblem
/// - **Best for**: Problems where Hessian information is valuable
///
/// ## Selection Guidelines
///
/// - Use **Cauchy** for rapid prototyping or when function evaluations dominate
/// - Use **Steihaug** for production optimization requiring high solution quality
pub enum TrustRegionRadiusMethod {
    Cauchy,
    Steihaug,
}

#[cfg_attr(feature = "checkpointing", derive(serde::Serialize, serde::Deserialize))]
/// Local solver configuration for the OQNLP algorithm
///
/// This enum defines the configuration options for the local solver used in the optimizer, depending on the method used.
#[derive(Clone)]
pub enum LocalSolverConfig<F> {
    LBFGS {
        /// Maximum number of iterations for the L-BFGS local solver
        max_iter: u64,
        /// Tolerance for the gradient
        tolerance_grad: F,
        /// Tolerance for the cost function
        tolerance_cost: F,
        /// Number of previous iterations to store in the history
        history_size: usize,
        /// L1 regularization coefficient
        l1_coefficient: Option<F>,
        /// Line search parameters for the L-BFGS local solver
        line_search_params: LineSearchParams<F>,
    },
    NelderMead {
        /// Simplex delta
        ///
        /// Sets the step size for generating the simplex from a given point.
        ///
        /// We add the point as the first vertex of the simplex.
        /// Then, for each dimension of the point, we create a new point by cloning the initial point and
        /// then incrementing the value at the given index by the fixed offset, simplex_delta.
        /// This results in a simplex with one vertex for each coordinate direction offset from the initial point.
        ///
        /// The default value is 0.1.
        simplex_delta: F,
        /// Sample standard deviation tolerance
        sd_tolerance: F,
        /// Maximum number of iterations for the Nelder-Mead local solver
        max_iter: u64,
        /// Reflection coefficient
        alpha: F,
        /// Expansion coefficient
        gamma: F,
        /// Contraction coefficient
        rho: F,
        /// Shrinkage coefficient
        sigma: F,
    },
    SteepestDescent {
        /// Maximum number of iterations for the Steepest Descent local solver
        max_iter: u64,
        /// Line search parameters for the Steepest Descent local solver
        line_search_params: LineSearchParams<F>,
    },
    TrustRegion {
        /// Trust Region radius method to use to compute the step length and direction
        trust_region_radius_method: TrustRegionRadiusMethod,
        /// The maximum number of iterations for the Trust Region local solver
        max_iter: u64,
        /// The radius for the Trust Region local solver
        radius: F,
        /// The maximum radius for the Trust Region local solver
        max_radius: F,
        /// The parameter that determines the acceptance threshold for the trust region step
        ///
        /// Must lie in [0, 1/4) and defaults to 0.125
        eta: F,
        // TODO: Steihaug's method can take with_epsilon, but Cauchy doesn't
        // Should we include it here?
        // TODO: Currently I don't set Dogleg as a method since it would require using linalg from
        // ndarray. If more methods use ArgminInv then it would be a good idea to switch to using linalg
        // and implement it
    },
    NewtonCG {
        /// Maximum number of iterations for the Newton local solver
        max_iter: u64,
        /// Curvature threshold
        ///
        /// The curvature threshold for the Newton-CG method. If the curvature is below this threshold,
        /// the step is considered to be a Newton step. The default value is 0.0.
        curvature_threshold: F,
        /// Tolerance for the Newton-CG method
        tolerance: F,
        /// Line search parameters for the Newton-CG method
        line_search_params: LineSearchParams<F>,
    },
    COBYLA {
        /// Maximum number of iterations for the COBYLA local solver
        max_iter: u64,
        /// Initial step size for the algorithm
        ///
        /// This determines the initial step size for the algorithm.
        /// Default is 0.5.
        initial_step_size: F,
        /// Relative function tolerance
        ///
        /// Convergence criterion based on relative change in function value.
        /// Default is 1e-6.
        ftol_rel: F,
        /// Absolute function tolerance
        ///
        /// Convergence criterion based on absolute change in function value.
        /// Default is 1e-8.
        ftol_abs: F,
        /// Relative parameter tolerance
        ///
        /// Convergence criterion based on relative change in parameters.
        /// Default is 0 (disabled).
        xtol_rel: F,
        /// Absolute parameter tolerance
        ///
        /// Convergence criterion based on absolute change in parameters.
        /// Each element corresponds to the absolute tolerance for that variable.
        /// The algorithm stops when all x\[i\] change by less than xtol_abs\[i\].
        /// Default is empty vector (disabled).
        xtol_abs: Vec<F>,
    },
}

impl<F: core::fmt::Debug> std::fmt::Debug for LocalSolverConfig<F> {
    fn fmt(&self, f: &mut std::fmt::Formatter<'_>) -> std::fmt::Result {
        match self {
            LocalSolverConfig::LBFGS { .. } => f.debug_struct("LBFGS").finish_non_exhaustive(),
            LocalSolverConfig::NelderMead { .. } => {
                f.debug_struct("NelderMead").finish_non_exhaustive()
<<<<<<< HEAD
            }
            LocalSolverConfig::SteepestDescent { .. } => {
                f.debug_struct("SteepestDescent").finish_non_exhaustive()
            }
            LocalSolverConfig::TrustRegion { .. } => {
                f.debug_struct("TrustRegion").finish_non_exhaustive()
            }
=======
            }
            LocalSolverConfig::SteepestDescent { .. } => {
                f.debug_struct("SteepestDescent").finish_non_exhaustive()
            }
            LocalSolverConfig::TrustRegion { .. } => {
                f.debug_struct("TrustRegion").finish_non_exhaustive()
            }
>>>>>>> 8f7734bd
            LocalSolverConfig::NewtonCG { .. } => {
                f.debug_struct("NewtonCG").finish_non_exhaustive()
            }
            LocalSolverConfig::COBYLA {
                max_iter,
                initial_step_size,
                ftol_rel,
                ftol_abs,
                xtol_rel,
                xtol_abs,
            } => f
                .debug_struct("COBYLA")
                .field("max_iter", max_iter)
                .field("initial_step_size", initial_step_size)
                .field("ftol_rel", ftol_rel)
                .field("ftol_abs", ftol_abs)
                .field("xtol_rel", xtol_rel)
                .field("xtol_abs", xtol_abs)
                .finish(),
        }
    }
}

/* impl<F: Copy> Clone for LocalSolverConfig<F> {
    fn clone(&self) -> Self {
        match self {
            LocalSolverConfig::LBFGS {
                max_iter,
                tolerance_grad,
                tolerance_cost,
                history_size,
                l1_coefficient,
                line_search_params,
            } => LocalSolverConfig::LBFGS {
                max_iter: *max_iter,
                tolerance_grad: *tolerance_grad,
                tolerance_cost: *tolerance_cost,
                history_size: *history_size,
                l1_coefficient: *l1_coefficient,
                line_search_params: line_search_params.clone(),
            },
            LocalSolverConfig::NelderMead {
                simplex_delta,
                sd_tolerance,
                max_iter,
                alpha,
                gamma,
                rho,
                sigma,
            } => LocalSolverConfig::NelderMead {
                simplex_delta: *simplex_delta,
                sd_tolerance: *sd_tolerance,
                max_iter: *max_iter,
                alpha: *alpha,
                gamma: *gamma,
                rho: *rho,
                sigma: *sigma,
            },
            LocalSolverConfig::SteepestDescent { max_iter, line_search_params } => {
                LocalSolverConfig::SteepestDescent {
                    max_iter: *max_iter,
                    line_search_params: line_search_params.clone(),
                }
            }
            LocalSolverConfig::TrustRegion {
                trust_region_radius_method,
                max_iter,
                radius,
                max_radius,
                eta,
            } => LocalSolverConfig::TrustRegion {
                trust_region_radius_method: trust_region_radius_method.clone(),
                max_iter: *max_iter,
                radius: *radius,
                max_radius: *max_radius,
                eta: *eta,
            },
            LocalSolverConfig::NewtonCG {
                max_iter,
                curvature_threshold,
                tolerance,
                line_search_params,
            } => LocalSolverConfig::NewtonCG {
                max_iter: *max_iter,
                curvature_threshold: *curvature_threshold,
                tolerance: *tolerance,
                line_search_params: line_search_params.clone(),
            },
            LocalSolverConfig::COBYLA {
                max_iter,
                initial_step_size,
                ftol_rel,
                ftol_abs,
                xtol_rel,
                xtol_abs,
            } => LocalSolverConfig::COBYLA {
                max_iter: *max_iter,
                initial_step_size: *initial_step_size,
                ftol_rel: *ftol_rel,
                ftol_abs: *ftol_abs,
                xtol_rel: *xtol_rel,
                xtol_abs: xtol_abs.clone(),
            },
        }
    }
}*/

impl<F: ndarray::NdFloat> LocalSolverConfig<F> {
    pub fn lbfgs() -> LBFGSBuilder<F> {
        LBFGSBuilder::default()
    }

    pub fn neldermead() -> NelderMeadBuilder<F> {
        NelderMeadBuilder::default()
    }

    pub fn steepestdescent() -> SteepestDescentBuilder<F> {
        SteepestDescentBuilder::default()
    }

    pub fn trustregion() -> TrustRegionBuilder<F> {
        TrustRegionBuilder::default()
    }

    pub fn newton_cg() -> NewtonCGBuilder<F> {
        NewtonCGBuilder::default()
    }

    pub fn cobyla() -> COBYLABuilder<F> {
        COBYLABuilder::default()
    }
}

#[derive(Debug, Clone)]
/// Configuration builder for L-BFGS (Limited-memory Broyden-Fletcher-Goldfarb-Shanno) optimization.
///
/// L-BFGS is a quasi-Newton method that approximates the inverse Hessian using
/// a limited amount of memory. It's particularly effective for smooth, unconstrained
/// optimization problems with many variables.
///
/// ## Algorithm Characteristics
/// - **Memory efficient**: Stores only the last `m` updates (typically 5-20)
/// - **Superlinear convergence**: Near second-order convergence rate
/// - **Gradient-based**: Requires first-order derivatives
/// - **Unconstrained**: Best for problems without constraints
///
/// ## When to Use
/// - Large-scale smooth optimization problems
/// - When gradient information is available and reliable
/// - Problems where Hessian computation is expensive
/// - When memory usage needs to be controlled
///
/// ## Configuration Parameters
/// - **Convergence**: `tolerance_grad`, `tolerance_cost`, `max_iter`
/// - **Memory**: `history_size` controls approximation quality vs. memory usage
/// - **Regularization**: `l1_coefficient` for sparse solutions
/// - **Line Search**: Configurable algorithm for step size determination
pub struct LBFGSBuilder<F> {
    max_iter: u64,
    tolerance_grad: F,
    tolerance_cost: F,
    history_size: usize,
    l1_coefficient: Option<F>,
    line_search_params: LineSearchParams<F>,
}

/// L-BFGS Configuration Builder
///
/// Provides a fluent interface for configuring the L-BFGS optimization algorithm.
/// All parameters have sensible defaults but can be customized for specific problems.
///
/// ## Example Usage
/// ```rust
/// use globalsearch::local_solver::builders::{LBFGSBuilder, HagerZhangBuilder};
///
/// // High-precision configuration for smooth problems
/// let config = LBFGSBuilder::default()
///     .max_iter(1000)
///     .tolerance_grad(1e-12)
///     .history_size(20)  // More memory for better approximation
///     .line_search_params(
///         HagerZhangBuilder::default()
///             .delta(0.01)   // Stricter sufficient decrease
///             .build()
///     )
///     .build();
/// ```
impl<F: ndarray::NdFloat> LBFGSBuilder<F> {
    /// Create a new L-BFGS builder
    pub fn new(
        max_iter: u64,
        tolerance_grad: F,
        tolerance_cost: F,
        history_size: usize,
        l1_coefficient: Option<F>,
        line_search_params: LineSearchParams<F>,
    ) -> Self {
        LBFGSBuilder {
            max_iter,
            tolerance_grad,
            tolerance_cost,
            history_size,
            l1_coefficient,
            line_search_params,
        }
    }

    /// Build the L-BFGS local solver configuration
    pub fn build(self) -> LocalSolverConfig<F> {
        LocalSolverConfig::LBFGS {
            max_iter: self.max_iter,
            tolerance_grad: self.tolerance_grad,
            tolerance_cost: self.tolerance_cost,
            history_size: self.history_size,
            l1_coefficient: self.l1_coefficient,
            line_search_params: self.line_search_params,
        }
    }

    /// Set the maximum number of iterations for the L-BFGS algorithm.
    ///
    /// Controls the maximum number of optimization steps before termination.
    /// Higher values allow more thorough optimization but increase computation time.
    pub fn max_iter(mut self, max_iter: u64) -> Self {
        self.max_iter = max_iter;
        self
    }

    /// Set the gradient tolerance for convergence.
    ///
    /// The algorithm terminates when the gradient norm falls below this threshold.
    /// Smaller values provide more precise solutions but require more iterations.
    ///
    /// # Recommended Values
    /// - **Standard precision**: 1e-6 to 1e-8
    /// - **High precision**: 1e-10 to 1e-12
    /// - **Fast approximation**: 1e-4 to 1e-6
    pub fn tolerance_grad(mut self, tolerance_grad: F) -> Self {
        self.tolerance_grad = tolerance_grad;
        self
    }

    /// Set the cost function tolerance for convergence.
    ///
    /// The algorithm terminates when the relative change in function value
    /// falls below this threshold between consecutive iterations.
    ///
    /// # Recommended Values
    /// - **Standard**: 1e-8 to 1e-12
    /// - **Loose**: 1e-6 (for noisy functions)
    /// - **Tight**: 1e-15 (for smooth, well-conditioned problems)
    pub fn tolerance_cost(mut self, tolerance_cost: F) -> Self {
        self.tolerance_cost = tolerance_cost;
        self
    }

    /// Set the L-BFGS history size (memory parameter).
    ///
    /// Controls how many previous iterations are used to approximate the inverse Hessian.
    /// Larger values provide better approximation but use more memory.
    ///
    /// # Recommended Values
    /// - **Memory constrained**: 3-7
    /// - **Standard**: 10-15
    /// - **High quality**: 20-50
    /// - **Diminishing returns**: > 50
    pub fn history_size(mut self, history_size: usize) -> Self {
        self.history_size = history_size;
        self
    }

    /// Set the line search parameters for step size determination.
    ///
    /// Line search quality significantly affects L-BFGS performance.
    /// Use HagerZhang for efficiency or MoreThuente for robustness.
    pub fn line_search_params(mut self, line_search_params: LineSearchParams<F>) -> Self {
        self.line_search_params = line_search_params;
        self
    }

    /// Set the L1 regularization coefficient for sparse solutions.
    ///
    /// When set, promotes sparsity in the solution by adding L1 penalty.
    /// Useful for feature selection and compressed sensing problems.
    pub fn l1_coefficient(mut self, l1_coefficient: Option<F>) -> Self {
        self.l1_coefficient = l1_coefficient;
        self
    }
}

/// Default implementation for the L-BFGS builder
///
/// This implementation sets the default values for the L-BFGS builder.
/// Default values:
/// - `max_iter`: 300
/// - `tolerance_grad`: sqrt(epsilon())
/// - `tolerance_cost`: epsilon()
/// - `history_size`: 10
/// - `l1_coefficient`: None
/// - `line_search_params`: Default LineSearchParams
impl<F: ndarray::NdFloat> Default for LBFGSBuilder<F> {
    fn default() -> Self {
        LBFGSBuilder {
            max_iter: 300,
            tolerance_grad: F::epsilon().sqrt(),
            tolerance_cost: F::epsilon(),
            history_size: 10,
            l1_coefficient: None,
            line_search_params: LineSearchParams::default(),
        }
    }
}

#[derive(Debug, Clone)]
/// Configuration builder for Nelder-Mead simplex optimization algorithm.
///
/// The Nelder-Mead method is a direct search algorithm that doesn't require
/// gradient information. It maintains a simplex (geometric shape with n+1 vertices
/// in n-dimensional space) and iteratively improves it through geometric operations.
///
/// ## Algorithm Characteristics
/// - **Derivative-free**: Works with discontinuous or noisy functions
/// - **Robust**: Handles non-smooth optimization landscapes
/// - **Simple**: Few parameters to tune
/// - **Slower convergence**: Linear convergence rate
///
/// ## When to Use
/// - Functions without available gradients
/// - Noisy or discontinuous objective functions
/// - Black-box optimization problems
/// - Small to medium-dimensional problems (typically < 20 variables)
/// - When robustness is more important than speed
///
/// ## Simplex Operations
/// - **Reflection** (`alpha`): Standard operation to move away from worst point
/// - **Expansion** (`gamma`): Aggressive step when reflection succeeds
/// - **Contraction** (`rho`): Conservative step when reflection fails
/// - **Shrinkage** (`sigma`): Global reduction when all else fails
pub struct NelderMeadBuilder<F> {
    simplex_delta: F,
    sd_tolerance: F,
    max_iter: u64,
    alpha: F,
    gamma: F,
    rho: F,
    sigma: F,
}

/// Nelder-Mead Configuration Builder
///
/// Provides a fluent interface for configuring the Nelder-Mead simplex algorithm.
/// The default parameters work well for most problems, but can be tuned for
/// specific characteristics like function roughness or convergence requirements.
///
/// ## Example Usage
/// ```rust
/// use globalsearch::local_solver::builders::NelderMeadBuilder;
///
/// // Configuration for noisy objective functions
/// let config = NelderMeadBuilder::default()
///     .simplex_delta(0.1)     // Delta for simplex creation from point
///     .sd_tolerance(1e-6)     // Looser tolerance for noisy functions
///     .max_iter(2000)         // More iterations for difficult convergence
///     .alpha(1.2)             // Slightly more aggressive reflection
///     .gamma(2.5)             // Enhanced expansion for exploration
///     .build();
/// ```
impl<F> NelderMeadBuilder<F> {
    /// Create a new Nelder-Mead builder
    pub fn new(
        simplex_delta: F,
        sd_tolerance: F,
        max_iter: u64,
        alpha: F,
        gamma: F,
        rho: F,
        sigma: F,
    ) -> Self {
        NelderMeadBuilder { simplex_delta, sd_tolerance, max_iter, alpha, gamma, rho, sigma }
    }

    /// Build the Nelder-Mead local solver configuration
    pub fn build(self) -> LocalSolverConfig<F> {
        LocalSolverConfig::NelderMead {
            simplex_delta: self.simplex_delta,
            sd_tolerance: self.sd_tolerance,
            max_iter: self.max_iter,
            alpha: self.alpha,
            gamma: self.gamma,
            rho: self.rho,
            sigma: self.sigma,
        }
    }

    /// Set the simplex delta parameter
    pub fn simplex_delta(mut self, simplex_delta: F) -> Self {
        self.simplex_delta = simplex_delta;
        self
    }

    /// Set the sample standard deviation tolerance
    pub fn sd_tolerance(mut self, sd_tolerance: F) -> Self {
        self.sd_tolerance = sd_tolerance;
        self
    }

    /// Set the maximum number of iterations for the Nelder-Mead local solver
    pub fn max_iter(mut self, max_iter: u64) -> Self {
        self.max_iter = max_iter;
        self
    }

    /// Set the reflection coefficient
    pub fn alpha(mut self, alpha: F) -> Self {
        self.alpha = alpha;
        self
    }

    /// Set the expansion coefficient
    pub fn gamma(mut self, gamma: F) -> Self {
        self.gamma = gamma;
        self
    }

    /// Set the contraction coefficient
    pub fn rho(mut self, rho: F) -> Self {
        self.rho = rho;
        self
    }

    /// Set the shrinkage coefficient
    pub fn sigma(mut self, sigma: F) -> Self {
        self.sigma = sigma;
        self
    }
}

/// Default implementation for the Nelder-Mead builder
///
/// This implementation sets the default values for the Nelder-Mead builder.
/// Default values:
/// - `simplex_delta`: 0.1
/// - `sd_tolerance`: epsilon()
/// - `max_iter`: 300
/// - `alpha`: 1.0
/// - `gamma`: 2.0
/// - `rho`: 0.5
/// - `sigma`: 0.5
impl<F: ndarray::NdFloat> Default for NelderMeadBuilder<F> {
    fn default() -> Self {
        let one = F::one();
        let two = one + one;
        let five = two + two + one;
        NelderMeadBuilder {
            simplex_delta: one / (two * five),
            sd_tolerance: F::epsilon(),
            max_iter: 300,
            alpha: one,
            gamma: two,
            rho: one / two,
            sigma: one / two,
        }
    }
}

#[derive(Debug, Clone)]
/// Configuration builder for Steepest Descent (Gradient Descent) optimization.
///
/// Steepest Descent is the most basic gradient-based optimization algorithm.
/// It moves in the direction of the negative gradient at each iteration,
/// with step size determined by line search.
///
/// ## Performance Notes
/// - Slow convergence, especially near optimum
/// - Can zigzag on ill-conditioned problems
/// - Line search quality significantly affects performance
pub struct SteepestDescentBuilder<F> {
    max_iter: u64,
    line_search_params: LineSearchParams<F>,
}

/// Steepest Descent Configuration Builder
///
/// Provides a fluent interface for configuring the steepest descent algorithm.
/// While simple, proper line search configuration is crucial for performance.
///
/// ## Example Usage
/// ```rust
/// use globalsearch::local_solver::builders::{SteepestDescentBuilder, HagerZhangBuilder};
///
/// // Enhanced configuration with better line search
/// let config = SteepestDescentBuilder::default()
///     .max_iter(5000)  // More iterations due to slow convergence
///     .line_search_params(
///         HagerZhangBuilder::default()
///             .delta(0.01)     // Stricter decrease requirement
///             .sigma(0.99)     // More thorough search
///             .build()
///     )
///     .build();
/// ```
impl<F> SteepestDescentBuilder<F> {
    /// Create a new Steepest Descent builder
<<<<<<< HEAD
    pub fn new(max_iter: u64, line_search_params: LineSearchParams<F>) -> Self {
=======
    pub fn new(max_iter: u64, line_search_params: LineSearchParams) -> Self {
>>>>>>> 8f7734bd
        SteepestDescentBuilder { max_iter, line_search_params }
    }

    /// Build the Steepest Descent local solver configuration
    pub fn build(self) -> LocalSolverConfig<F> {
        LocalSolverConfig::SteepestDescent {
            max_iter: self.max_iter,
            line_search_params: self.line_search_params,
        }
    }

    /// Set the maximum number of iterations for the Steepest Descent local solver
    pub fn max_iter(mut self, max_iter: u64) -> Self {
        self.max_iter = max_iter;
        self
    }

    /// Set the line search parameters for the Steepest Descent local solver
    pub fn line_search_params(mut self, line_search_params: LineSearchParams<F>) -> Self {
        self.line_search_params = line_search_params;
        self
    }
}

/// Default implementation for the Steepest Descent builder
///
/// This implementation sets the default values for the Steepest Descent builder.
/// Default values:
/// - `max_iter`: 300
/// - `line_search_params`: Default LineSearchParams
impl<F: ndarray::NdFloat> Default for SteepestDescentBuilder<F> {
    fn default() -> Self {
        SteepestDescentBuilder { max_iter: 300, line_search_params: LineSearchParams::default() }
    }
}

#[derive(Debug, Clone)]
/// Configuration builder for Trust Region optimization methods.
///
/// Trust Region methods solve optimization problems by repeatedly minimizing
/// a quadratic model within a "trust region" - a neighborhood where the model
/// is believed to be accurate. The trust region radius adapts based on the
/// quality of the model predictions.
///
/// ## Algorithm Characteristics
/// - **Second-order**: Uses Hessian information for faster convergence
/// - **Robust**: Adaptive radius provides stability
/// - **Superlinear convergence**: Near Newton-like performance
///
/// ## When to Use
/// - Smooth optimization problems with available Hessian
/// - When robustness is important (compared to line search Newton)
/// - Medium-scale problems where Hessian computation is feasible
/// - Problems with potential numerical difficulties
///
/// ## Trust Region Management
/// - **Radius adaptation**: Automatically adjusts based on model quality
/// - **Subproblem solver**: Cauchy point (fast) or Steihaug (accurate)
/// - **Acceptance criteria**: `eta` parameter controls step acceptance
pub struct TrustRegionBuilder<F> {
    trust_region_radius_method: TrustRegionRadiusMethod,
    max_iter: u64,
    radius: F,
    max_radius: F,
    eta: F,
}

/// Trust Region Configuration Builder
///
/// Provides a fluent interface for configuring trust region optimization methods.
/// The choice of subproblem solver and radius management parameters significantly
/// affects performance and robustness.
///
/// ## Example Usage
/// ```rust
/// use globalsearch::local_solver::builders::{TrustRegionBuilder, TrustRegionRadiusMethod};
///
/// // High-quality configuration for smooth problems
/// let config = TrustRegionBuilder::default()
///     .method(TrustRegionRadiusMethod::Steihaug)  // More accurate subproblem solver
///     .radius(0.5)                                // Conservative initial radius
///     .max_radius(10.0)                           // Allow large steps when beneficial
///     .eta(0.1)                                   // Accept steps with modest improvement
///     .max_iter(1000)
///     .build();
/// ```
impl<F> TrustRegionBuilder<F> {
    /// Create a new Trust Region builder
    pub fn new(
        trust_region_radius_method: TrustRegionRadiusMethod,
        max_iter: u64,
        radius: F,
        max_radius: F,
        eta: F,
    ) -> Self {
        TrustRegionBuilder { trust_region_radius_method, max_iter, radius, max_radius, eta }
    }

    /// Build the Trust Region local solver configuration
    pub fn build(self) -> LocalSolverConfig<F> {
        LocalSolverConfig::TrustRegion {
            trust_region_radius_method: self.trust_region_radius_method,
            max_iter: self.max_iter,
            radius: self.radius,
            max_radius: self.max_radius,
            eta: self.eta,
        }
    }

    /// Set the Trust Region Method for the Trust Region local solver
    pub fn method(mut self, method: TrustRegionRadiusMethod) -> Self {
        self.trust_region_radius_method = method;
        self
    }

    /// Set the maximum number of iterations for the Trust Region local solver
    pub fn max_iter(mut self, max_iter: u64) -> Self {
        self.max_iter = max_iter;
        self
    }

    /// Set the Trust Region radius for the Trust Region local solver
    pub fn radius(mut self, radius: F) -> Self {
        self.radius = radius;
        self
    }

    /// Set the maximum Trust Region radius for the Trust Region local solver
    pub fn max_radius(mut self, max_radius: F) -> Self {
        self.max_radius = max_radius;
        self
    }

    /// Set eta for the Trust Region local solver
    ///
    /// The parameter that determines the acceptance threshold for the trust region step.
    /// Must lie in [0, 1/4) and defaults to 0.125
    pub fn eta(mut self, eta: F) -> Self {
        self.eta = eta;
        self
    }
}

/// Default implementation for the Trust Region builder
///
/// This implementation sets the default values for the Trust Region builder.
/// Default values:
/// - `trust_region_radius_method`: Cauchy
/// - `radius`: 1.0
/// - `max_radius`: 100.0
/// - `eta`: 0.125
impl<F: ndarray::NdFloat> Default for TrustRegionBuilder<F> {
    fn default() -> Self {
        let one = F::one();
        let two = one + one;
        let four = two * two;
        let ten = two * (four + one);
        TrustRegionBuilder {
            trust_region_radius_method: TrustRegionRadiusMethod::Cauchy,
            max_iter: 300,
            radius: one,
            max_radius: ten * ten,
            eta: one / (four * four),
        }
    }
}

#[derive(Debug, Clone)]
/// Configuration builder for Newton-CG (Newton-Conjugate Gradient) optimization.
///
/// Newton-CG combines Newton's method with conjugate gradient for solving
/// the Newton linear system. This avoids explicit Hessian inversion while
/// maintaining fast convergence properties of Newton's method.
///
/// ## Algorithm Characteristics
/// - **Second-order**: Uses Hessian information
/// - **Superlinear convergence**: Fast convergence near optimum
/// - **Scalable**: Suitable for large-scale problems
///
/// ## When to Use
/// - Large-scale smooth optimization problems
/// - When Hessian information is available
/// - Problems where direct Hessian methods are too expensive
/// - When faster convergence than L-BFGS is needed
///
/// ## Key Features
/// - **Curvature detection**: Handles negative curvature gracefully
/// - **Inexact Newton**: CG iterations can be terminated early
/// - **Line search**: Ensures global convergence
pub struct NewtonCGBuilder<F> {
    max_iter: u64,
    curvature_threshold: F,
    tolerance: F,
    line_search_params: LineSearchParams<F>,
}

/// Newton-CG Configuration Builder
///
/// Provides a fluent interface for configuring the Newton-CG algorithm.
/// The combination of curvature threshold and CG tolerance controls the
/// trade-off between accuracy and computational cost.
///
/// ## Example Usage
/// ```rust
/// use globalsearch::local_solver::builders::{NewtonCGBuilder, MoreThuenteBuilder};
///
/// // High-performance configuration for large-scale problems
/// let config = NewtonCGBuilder::default()
///     .max_iter(500)
///     .curvature_threshold(1e-3)      // Handle negative curvature
///     .tolerance(1e-6)                // CG stopping tolerance
///     .line_search_params(
///         MoreThuenteBuilder::default()
///             .c1(1e-4)
///             .c2(0.9)                // Suitable for Newton methods
///             .build()
///     )
///     .build();
/// ```
impl<F> NewtonCGBuilder<F> {
    /// Create a new Newton-CG builder
    pub fn new(
        max_iter: u64,
        curvature_threshold: F,
        tolerance: F,
        line_search_params: LineSearchParams<F>,
    ) -> Self {
        NewtonCGBuilder { max_iter, curvature_threshold, tolerance, line_search_params }
    }

    /// Build the Newton-CG method local solver configuration
    pub fn build(self) -> LocalSolverConfig<F> {
        LocalSolverConfig::NewtonCG {
            max_iter: self.max_iter,
            curvature_threshold: self.curvature_threshold,
            tolerance: self.tolerance,
            line_search_params: self.line_search_params,
        }
    }

    /// Set the maximum number of iterations for the L-BFGS local solver
    pub fn max_iter(mut self, max_iter: u64) -> Self {
        self.max_iter = max_iter;
        self
    }

    /// Set the curvature threshold
    pub fn curvature_threshold(mut self, curvature_threshold: F) -> Self {
        self.curvature_threshold = curvature_threshold;
        self
    }

    /// Set the tolerance
    pub fn tolerance(mut self, tolerance: F) -> Self {
        self.tolerance = tolerance;
        self
    }

    /// Set the line search parameters for the Newton-CG method local solver
    pub fn line_search_params(mut self, line_search_params: LineSearchParams<F>) -> Self {
        self.line_search_params = line_search_params;
        self
    }
}

/// Default implementation for Newton-CG builder
///
/// This implementation sets the default values for Newton-CG builder.
/// Default values:
/// - `max_iter`: 300
/// - `curvature_threshold`: 0.0
/// - `tolerance`: epsilon()
/// - `line_search_params`: Default LineSearchParams
impl<F: ndarray::NdFloat> Default for NewtonCGBuilder<F> {
    fn default() -> Self {
        NewtonCGBuilder {
            max_iter: 300,
            curvature_threshold: F::zero(),
            tolerance: F::epsilon(),
            line_search_params: LineSearchParams::default(),
        }
    }
}

/// Configuration builder for COBYLA (Constrained Optimization BY Linear Approximations).
///
/// COBYLA is a derivative-free optimization algorithm specifically designed for
/// constrained optimization problems. It uses linear approximations of the
/// objective function and constraints to guide the search.
///
/// ## Algorithm Characteristics
/// - **Derivative-free**: No gradient or Hessian information required
/// - **Constraint handling**: Native support for inequality constraints
/// - **Robust**: Handles noisy and discontinuous functions
/// - **Linear approximations**: Uses simplex-based linear interpolation
///
/// ## When to Use
/// - Constrained optimization problems without derivatives
/// - Black-box functions with constraints
/// - Engineering optimization with simulation-based objectives
/// - When constraint gradients are unavailable or unreliable
/// - Problems with mixed discrete-continuous variables (after relaxation)
///
/// ## Convergence Control
/// - **Function tolerances**: `ftol_rel`, `ftol_abs` for objective convergence
/// - **Parameter tolerances**: `xtol_rel`, `xtol_abs` for variable convergence
/// - **Step size**: `initial_step_size` controls exploration scale
///
/// ## Performance Notes
/// - Slower than gradient-based methods but more robust
/// - Performance depends heavily on initial step size
/// - Best for small to medium-scale problems (< 50 variables)
pub struct COBYLABuilder<F> {
    max_iter: u64,
    initial_step_size: F,
    ftol_rel: Option<F>,
    ftol_abs: Option<F>,
    xtol_rel: Option<F>,
    xtol_abs: Option<Vec<F>>,
}

/// COBYLA Configuration Builder
///
/// Provides a fluent interface for configuring the COBYLA constrained optimization
/// algorithm. Tolerance settings are crucial for balancing convergence speed
/// and solution accuracy.
///
/// ## Example Usage
/// ```rust
/// use globalsearch::local_solver::builders::COBYLABuilder;
///
/// // High-precision configuration for engineering optimization
/// let config = COBYLABuilder::default()
///     .max_iter(1000)
///     .initial_step_size(0.1)     // Match problem scaling
///     .ftol_rel(1e-8)             // Tight relative tolerance
///     .ftol_abs(1e-10)            // Tight absolute tolerance
///     .xtol_rel(1e-6)             // Parameter convergence
///     .xtol_abs(vec![1e-6, 1e-8]) // Per-variable absolute tolerances
///     .build();
/// ```
impl<F: ndarray::NdFloat> COBYLABuilder<F> {
    /// Create a new COBYLA builder
<<<<<<< HEAD
    pub fn new(max_iter: u64, initial_step_size: F) -> Self {
=======
    pub fn new(max_iter: u64, initial_step_size: f64) -> Self {
>>>>>>> 8f7734bd
        COBYLABuilder {
            max_iter,
            initial_step_size,
            ftol_rel: None,
            ftol_abs: None,
            xtol_rel: None,
            xtol_abs: None,
        }
    }

    /// Build the COBYLA local solver configuration
    pub fn build(self) -> LocalSolverConfig<F> {
        let one = F::one();
        let two = one + one;
        let ten = (two * two + one) * two;
        LocalSolverConfig::COBYLA {
            max_iter: self.max_iter,
            initial_step_size: self.initial_step_size,
<<<<<<< HEAD
            ftol_rel: self.ftol_rel.unwrap_or(ten.powi(-6)),
            ftol_abs: self.ftol_abs.unwrap_or(ten.powi(-8)),
            xtol_rel: self.xtol_rel.unwrap_or(F::zero()), // No default for x tolerances
            xtol_abs: self.xtol_abs.unwrap_or_default(),  // Empty vector means no tolerance
=======
            ftol_rel: self.ftol_rel.unwrap_or(1e-6),
            ftol_abs: self.ftol_abs.unwrap_or(1e-8),
            xtol_rel: self.xtol_rel.unwrap_or(0.0), // No default for x tolerances
            xtol_abs: self.xtol_abs.unwrap_or_default(), // Empty vector means no tolerance
>>>>>>> 8f7734bd
        }
    }

    /// Set the maximum number of iterations for the COBYLA local solver
    pub fn max_iter(mut self, max_iter: u64) -> Self {
        self.max_iter = max_iter;
        self
    }

    /// Set the initial step size for the COBYLA local solver
    pub fn initial_step_size(mut self, initial_step_size: F) -> Self {
        self.initial_step_size = initial_step_size;
        self
    }

    /// Set the relative function tolerance for the COBYLA local solver
    ///
    /// The local solver stops when the objective function changes by less than `ftol_rel * |f(x)|`
    pub fn ftol_rel(mut self, ftol_rel: F) -> Self {
        self.ftol_rel = Some(ftol_rel);
        self
    }

    /// Set the absolute function tolerance for the COBYLA local solver
    ///
    /// The local solver stops when the objective function changes by less than `ftol_abs`
    pub fn ftol_abs(mut self, ftol_abs: F) -> Self {
        self.ftol_abs = Some(ftol_abs);
        self
    }

    /// Set the relative parameter tolerance for the COBYLA local solver
    ///
    /// The local solver stops when all `x[i]` changes by less than `xtol_rel * x[i]`
    pub fn xtol_rel(mut self, xtol_rel: F) -> Self {
        self.xtol_rel = Some(xtol_rel);
        self
    }

    /// Set the absolute parameter tolerance for the COBYLA local solver
    ///
    /// The local solver stops when all `x\[i\]` changes by less than `xtol_abs\[i\]`.
    /// Each element in the vector corresponds to the tolerance for that variable.
    /// If the vector is shorter than the number of variables, the last value is used
    /// for remaining variables. An empty vector disables this convergence criterion.
    pub fn xtol_abs(mut self, xtol_abs: Vec<F>) -> Self {
        self.xtol_abs = Some(xtol_abs);
        self
    }
}

/// Default implementation for the COBYLA builder
///
/// This implementation sets the default values for the COBYLA builder.
/// Default values:
/// - `max_iter`: 300
/// - `initial_step_size`: 0.5
/// - Function tolerances: `ftol_abs = 1e-8`, `ftol_rel = 1e-6`
/// - Parameter tolerances: disabled (empty vectors)
impl<F: ndarray::NdFloat> Default for COBYLABuilder<F> {
    fn default() -> Self {
        let one = F::one();
        let two = one + one;
        let ten = (two * two + one) * two;
        COBYLABuilder {
            max_iter: 300,
            initial_step_size: one / two,
            ftol_rel: Some(ten.powi(-6)),
            ftol_abs: Some(ten.powi(-8)),
            xtol_rel: None,
            xtol_abs: None,
        }
    }
}

#[derive(Debug, Clone)]
#[cfg_attr(feature = "checkpointing", derive(serde::Serialize, serde::Deserialize))]
/// Line search methods for the local solver
///
/// This enum defines the types of line search methods that can be used in some of the local solver, including MoreThuente, HagerZhang, and Backtracking.
pub enum LineSearchMethod<F> {
    MoreThuente { c1: F, c2: F, width_tolerance: F, bounds: Array1<F> },
    HagerZhang { delta: F, sigma: F, epsilon: F, theta: F, gamma: F, eta: F, bounds: Array1<F> },
}

#[derive(Debug, Clone)]
#[cfg_attr(feature = "checkpointing", derive(serde::Serialize, serde::Deserialize))]
/// Line search parameters for the local solver
///
/// This struct defines the parameters for the line search algorithm used in the local solver. It is only needed for the optimizers that use line search methods.
pub struct LineSearchParams<F> {
    pub method: LineSearchMethod<F>,
}

impl<F: ndarray::NdFloat> LineSearchParams<F> {
    pub fn morethuente() -> MoreThuenteBuilder<F> {
        MoreThuenteBuilder::default()
    }

    pub fn hagerzhang() -> HagerZhangBuilder<F> {
        HagerZhangBuilder::default()
    }
}

/// Default implementation for the line search parameters
///
/// This implementation sets the default values for the line search parameters.
/// Default values:
/// - `c1`: 1e-4
/// - `c2`: 0.9
/// - `width_tolerance`: 1e-10
/// - `bounds`: [sqrt(epsilon()), infinity()]
/// - `method`: MoreThuente
impl<F: ndarray::NdFloat> Default for LineSearchParams<F> {
    fn default() -> Self {
        let one = F::one();
        let two = one + one;
        let ten = (two * two + one) * two;
        LineSearchParams {
            method: LineSearchMethod::MoreThuente {
                c1: ten.powi(-4),
                c2: one - one / ten,
                width_tolerance: ten.powi(-10),
                bounds: array![F::epsilon().sqrt(), F::infinity()],
            },
        }
    }
}

#[derive(Debug, Clone)]
/// Configuration builder for Moré-Thuente line search algorithm.
///
/// The Moré-Thuente line search is a robust algorithm that satisfies the strong
/// Wolfe conditions. It's particularly reliable for optimization algorithms that
/// require high-quality line search, such as L-BFGS and Newton methods.
///
/// ## Algorithm Characteristics
/// - **Strong Wolfe conditions**: Ensures both sufficient decrease and curvature
/// - **Robust bracketing**: Reliable identification of acceptable step lengths
/// - **Interpolation-based**: Uses cubic interpolation for efficiency
/// - **Safeguarded**: Includes fallback mechanisms for numerical stability
///
/// ## Wolfe Conditions
/// 1. **Sufficient decrease** (`c1`): f(x + αp) ≤ f(x) + c₁α∇f(x)ᵀp
/// 2. **Curvature condition** (`c2`): |∇f(x + αp)ᵀp| ≤ c₂|∇f(x)ᵀp|
///
/// ## Parameter Guidelines
/// - **c1**: Typically 1e-4, controls sufficient decrease requirement
/// - **c2**: Usually 0.9 for Newton/quasi-Newton, 0.1 for steepest descent
/// - **width_tolerance**: Controls termination of bracketing phase
/// - **bounds**: [min_step, max_step] to prevent extreme step sizes
///
/// ## When to Use
/// - When robustness is critical
/// - With L-BFGS, Newton, or quasi-Newton methods
/// - Problems where line search quality affects convergence
pub struct MoreThuenteBuilder<F> {
    c1: F,
    c2: F,
    width_tolerance: F,
    bounds: Array1<F>,
}

/// Moré-Thuente Line Search Configuration Builder
///
/// Provides a fluent interface for configuring the Moré-Thuente line search algorithm.
/// This implementation is particularly robust and reliable for optimization methods
/// requiring high-quality line search.
///
/// ## Example Usage
/// ```rust
/// use globalsearch::local_solver::builders::MoreThuenteBuilder;
/// use ndarray::array;
///
/// // Conservative configuration for challenging problems
/// let line_search = MoreThuenteBuilder::default()
///     .c1(1e-4)                    // Standard sufficient decrease
///     .c2(0.9)                     // Suitable for quasi-Newton methods
///     .width_tolerance(1e-12)      // High precision bracketing
///     .bounds(array![1e-8, 1e3])   // Reasonable step size range
///     .build();
/// ```
impl<F> MoreThuenteBuilder<F> {
    /// Create a new More-Thuente builder
<<<<<<< HEAD
    pub fn new(c1: F, c2: F, width_tolerance: F, bounds: Array1<F>) -> Self {
=======
    pub fn new(c1: f64, c2: f64, width_tolerance: f64, bounds: Array1<f64>) -> Self {
>>>>>>> 8f7734bd
        MoreThuenteBuilder { c1, c2, width_tolerance, bounds }
    }

    /// Build the More-Thuente line search parameters
    pub fn build(self) -> LineSearchParams<F> {
        LineSearchParams {
            method: LineSearchMethod::MoreThuente {
                c1: self.c1,
                c2: self.c2,
                width_tolerance: self.width_tolerance,
                bounds: self.bounds,
            },
        }
    }

    /// Set the strong Wolfe conditions parameter c1
    pub fn c1(mut self, c1: F) -> Self {
        self.c1 = c1;
        self
    }

    /// Set the strong Wolfe conditions parameter c2
    pub fn c2(mut self, c2: F) -> Self {
        self.c2 = c2;
        self
    }

    /// Set the width tolerance
    pub fn width_tolerance(mut self, width_tolerance: F) -> Self {
        self.width_tolerance = width_tolerance;
        self
    }

    /// Set the bounds
    pub fn bounds(mut self, bounds: Array1<F>) -> Self {
        self.bounds = bounds;
        self
    }
}

/// Default implementation for the More-Thuente builder
///
/// This implementation sets the default values for the More-Thuente builder.
/// Default values:
/// - `c1`: 1e-4
/// - `c2`: 0.9
/// - `width_tolerance`: 1e-10
/// - `bounds`: [sqrt(epsilon()), infinity()]
impl<F: ndarray::NdFloat> Default for MoreThuenteBuilder<F> {
    fn default() -> Self {
        let one = F::one();
        let two = one + one;
        let ten = (two * two + one) * two;
        MoreThuenteBuilder {
            c1: ten.powi(-4),
            c2: one - one / ten,
            width_tolerance: ten.powi(-10),
            bounds: array![F::epsilon().sqrt(), F::infinity()],
        }
    }
}

#[derive(Debug, Clone)]
/// Configuration builder for Hager-Zhang line search algorithm.
///
/// The Hager-Zhang line search is an efficient algorithm that satisfies the strong
/// Wolfe conditions with additional safeguards. It often outperforms other line
/// search methods in terms of function evaluations required.
///
/// ## Algorithm Characteristics
/// - **Efficient**: Typically requires fewer function evaluations
/// - **Strong Wolfe conditions**: Ensures convergence guarantees
/// - **Adaptive**: Self-adjusting parameters based on problem characteristics
/// - **Robust**: Handles difficult cases with automatic safeguards
///
/// ## Key Parameters
/// - **delta** (δ): Sufficient decrease parameter, typically 0.1
/// - **sigma** (σ): Controls the curvature condition, usually 0.9
/// - **epsilon** (ε): Relative tolerance for approximate Wolfe conditions
/// - **theta** (θ): Controls the updating of the interval, typically 0.5
/// - **gamma** (γ): Parameter for the approximate Wolfe conditions
/// - **eta** (η): Lower bound for the relative width of the interval
///
/// ## Performance Notes
/// - Often faster than Moré-Thuente in practice
/// - Excellent for L-BFGS and conjugate gradient methods
/// - Self-tuning reduces need for parameter adjustment
///
/// ## When to Use
/// - When efficiency is important
/// - With L-BFGS, CG, or Newton methods
/// - When default Moré-Thuente is too conservative
pub struct HagerZhangBuilder<F> {
    delta: F,
    sigma: F,
    epsilon: F,
    theta: F,
    gamma: F,
    eta: F,
    bounds: Array1<F>,
}

/// Hager-Zhang Line Search Configuration Builder
///
/// Provides a fluent interface for configuring the Hager-Zhang line search algorithm.
/// This implementation is often more efficient than Moré-Thuente while maintaining
/// strong theoretical guarantees.
///
/// ## Example Usage
/// ```rust
/// use globalsearch::local_solver::builders::HagerZhangBuilder;
/// use ndarray::array;
///
/// // Efficient configuration for L-BFGS
/// let line_search = HagerZhangBuilder::default()
///     .delta(0.01)                 // Stricter sufficient decrease
///     .sigma(0.99)                 // Thorough curvature search
///     .epsilon(1e-6)               // Standard tolerance
///     .bounds(array![1e-10, 1e5])  // Wide step size range
///     .build();
/// ```
impl<F> HagerZhangBuilder<F> {
    /// Create a new Hager-Zhang builder
    pub fn new(
        delta: F,
        sigma: F,
        epsilon: F,
        theta: F,
        gamma: F,
        eta: F,
        bounds: Array1<F>,
    ) -> Self {
        HagerZhangBuilder { delta, sigma, epsilon, theta, gamma, eta, bounds }
    }

    /// Build the Hager-Zhang line search parameters
    pub fn build(self) -> LineSearchParams<F> {
        LineSearchParams {
            method: LineSearchMethod::HagerZhang {
                delta: self.delta,
                sigma: self.sigma,
                epsilon: self.epsilon,
                theta: self.theta,
                gamma: self.gamma,
                eta: self.eta,
                bounds: self.bounds,
            },
        }
    }

    /// Set the delta parameter
    pub fn delta(mut self, delta: F) -> Self {
        self.delta = delta;
        self
    }

    /// Set the sigma parameter
    pub fn sigma(mut self, sigma: F) -> Self {
        self.sigma = sigma;
        self
    }

    /// Set the epsilon parameter
    pub fn epsilon(mut self, epsilon: F) -> Self {
        self.epsilon = epsilon;
        self
    }

    /// Set the theta parameter
    pub fn theta(mut self, theta: F) -> Self {
        self.theta = theta;
        self
    }

    /// Set the gamma parameter
    pub fn gamma(mut self, gamma: F) -> Self {
        self.gamma = gamma;
        self
    }

    /// Set the eta parameter
    pub fn eta(mut self, eta: F) -> Self {
        self.eta = eta;
        self
    }

    /// Set the bounds
    pub fn bounds(mut self, bounds: Array1<F>) -> Self {
        self.bounds = bounds;
        self
    }
}

/// Default implementation for the Hager-Zhang builder
///
/// This implementation sets the default values for the Hager-Zhang builder.
/// Default values:
/// - `delta`: 0.1
/// - `sigma`: 0.9
/// - `epsilon`: 1e-6
/// - `theta`: 0.5
/// - `gamma`: 0.66
/// - `eta`: 0.01
/// - `bounds`: [sqrt(epsilon()), infinity()]
impl<F: ndarray::NdFloat> Default for HagerZhangBuilder<F> {
    fn default() -> Self {
        let one = F::one();
        let two = one + one;
        let ten = (two * two + one) * two;
        HagerZhangBuilder {
            delta: ten.powi(-1),
            sigma: one - one / ten,
            epsilon: ten.powi(-6),
            theta: one / two,
            gamma: two / (two + one),
            eta: ten.powi(-2),
            bounds: array![F::epsilon(), ten.powi(5)],
        }
    }
}

/*
#[cfg(test)]
mod tests_builders {
    use super::*;

    #[test]
    /// Test the default values for the L-BFGS builder
    ///
    /// The default values are:
    /// - `max_iter`: 300
    /// - `tolerance_grad`: sqrt(epsilon())
    /// - `tolerance_cost`: epsilon()
    /// - `history_size`: 10
    /// - `line_search_params`: Default LineSearchParams
    fn test_default_lbfgs() {
        let lbfgs: LocalSolverConfig = LBFGSBuilder::default().build();
        match lbfgs {
            LocalSolverConfig::LBFGS {
                max_iter,
                tolerance_grad,
                tolerance_cost,
                history_size,
                l1_coefficient,
                line_search_params,
            } => {
                assert_eq!(max_iter, 300);
                assert_eq!(tolerance_grad, F::epsilon().sqrt());
                assert_eq!(tolerance_cost, F::epsilon());
                assert_eq!(history_size, 10);
                assert_eq!(l1_coefficient, None);
                match line_search_params.method {
                    LineSearchMethod::MoreThuente { c1, c2, width_tolerance, bounds } => {
                        assert_eq!(c1, 1e-4);
                        assert_eq!(c2, 0.9);
                        assert_eq!(width_tolerance, 1e-10);
                        assert_eq!(bounds, array![F::epsilon().sqrt(), F::infinity()]);
                    }
                    _ => panic!("Expected MoreThuente line search method"),
                }
            }
            _ => panic!("Expected L-BFGS local solver"),
        }
    }

    #[test]
    /// Test the default values for the Nelder-Mead builder
    ///
    /// The default values are:
    /// - `simplex_delta`: 0.1
    /// - `sd_tolerance`: epsilon()
    /// - `max_iter`: 300
    /// - `alpha`: 1.0
    /// - `gamma`: 2.0
    /// - `rho`: 0.5
    /// - `sigma`: 0.5
    fn test_default_neldermead() {
        let neldermead: LocalSolverConfig = NelderMeadBuilder::default().build();
        match neldermead {
            LocalSolverConfig::NelderMead {
                simplex_delta,
                sd_tolerance,
                max_iter,
                alpha,
                gamma,
                rho,
                sigma,
            } => {
                assert_eq!(simplex_delta, 0.1);
                assert_eq!(sd_tolerance, F::epsilon());
                assert_eq!(max_iter, 300);
                assert_eq!(alpha, 1.0);
                assert_eq!(gamma, 2.0);
                assert_eq!(rho, 0.5);
                assert_eq!(sigma, 0.5);
            }
            _ => panic!("Expected Nelder-Mead local solver"),
        }
    }

    #[test]
    /// Test the default values for the Steepest Descent builder
    ///
    /// The default values are:
    /// - `max_iter`: 300
    /// - `line_search_params`: Default LineSearchParams
    fn test_default_steepestdescent() {
        let steepestdescent: LocalSolverConfig = SteepestDescentBuilder::default().build();
        match steepestdescent {
            LocalSolverConfig::SteepestDescent { max_iter, line_search_params } => {
                assert_eq!(max_iter, 300);
                match line_search_params.method {
                    LineSearchMethod::MoreThuente { c1, c2, width_tolerance, bounds } => {
                        assert_eq!(c1, 1e-4);
                        assert_eq!(c2, 0.9);
                        assert_eq!(width_tolerance, 1e-10);
                        assert_eq!(bounds, array![F::epsilon().sqrt(), F::infinity()]);
                    }
                    _ => panic!("Expected MoreThuente line search method"),
                }
            }
            _ => panic!("Expected Steepest Descent local solver"),
        }
    }

    #[test]
    /// Test the default values for the Trust Region builder
    ///
    /// The default values are:
    /// - `trust_region_radius_method`: Cauchy
    /// - `radius`: 1.0
    /// - `max_radius`: 100.0
    /// - `eta`: 0.125
    fn test_default_trustregion() {
        let trustregion: LocalSolverConfig = TrustRegionBuilder::default().build();
        match trustregion {
            LocalSolverConfig::TrustRegion {
                trust_region_radius_method,
                max_iter,
                radius,
                max_radius,
                eta,
            } => {
                assert_eq!(trust_region_radius_method, TrustRegionRadiusMethod::Cauchy);
                assert_eq!(max_iter, 300);
                assert_eq!(radius, 1.0);
                assert_eq!(max_radius, 100.0);
                assert_eq!(eta, 0.125);
            }
            _ => panic!("Expected Trust Region local solver"),
        }
    }

    #[test]
    /// Test the default values for the Newton-CG builder
    ///
    /// The default values are:
    /// - `max_iter`: 300
    /// - `curvature_threshold`: 0.0
    /// - `tolerance`: epsilon()
    /// - `line_search_params`: Default LineSearchParams
    fn test_default_newton_cg() {
        let newtoncg: LocalSolverConfig = NewtonCGBuilder::default().build();
        match newtoncg {
            LocalSolverConfig::NewtonCG {
                max_iter,
                curvature_threshold,
                tolerance,
                line_search_params,
            } => {
                assert_eq!(max_iter, 300);
                assert_eq!(curvature_threshold, 0.0);
                assert_eq!(tolerance, F::epsilon());
                match line_search_params.method {
                    LineSearchMethod::MoreThuente { c1, c2, width_tolerance, bounds } => {
                        assert_eq!(c1, 1e-4);
                        assert_eq!(c2, 0.9);
                        assert_eq!(width_tolerance, 1e-10);
                        assert_eq!(bounds, array![F::epsilon().sqrt(), F::infinity()]);
                    }
                    _ => panic!("Expected MoreThuente line search method"),
                }
            }
            _ => panic!("Expected Newton-CG local solver"),
        }
    }

    /// Test the default values for the More-Thuente builder
    ///
    /// The default values are:
    /// - `c1`: 1e-4
    /// - `c2`: 0.9
    /// - `width_tolerance`: 1e-10
    /// - `bounds`: [sqrt(epsilon()), infinity()]
    #[test]
    fn test_default_morethuente() {
        let morethuente: LineSearchParams = MoreThuenteBuilder::default().build();
        match morethuente.method {
            LineSearchMethod::MoreThuente { c1, c2, width_tolerance, bounds } => {
                assert_eq!(c1, 1e-4);
                assert_eq!(c2, 0.9);
                assert_eq!(width_tolerance, 1e-10);
                assert_eq!(bounds, array![F::epsilon().sqrt(), F::infinity()]);
            }
            _ => panic!("Expected MoreThuente line search method"),
        }
    }

    #[test]
    /// Test the default values for the Hager-Zhang builder
    ///
    /// The default values are:
    /// - `delta`: 0.1
    /// - `sigma`: 0.9
    /// - `epsilon`: 1e-6
    /// - `theta`: 0.5
    /// - `gamma`: 0.66
    /// - `eta`: 0.01
    /// - `bounds`: [sqrt(epsilon()), 1e5]
    fn test_default_hagerzhang() {
        let hagerzhang: LineSearchParams = HagerZhangBuilder::default().build();
        match hagerzhang.method {
            LineSearchMethod::HagerZhang { delta, sigma, epsilon, theta, gamma, eta, bounds } => {
                assert_eq!(delta, 0.1);
                assert_eq!(sigma, 0.9);
                assert_eq!(epsilon, 1e-6);
                assert_eq!(theta, 0.5);
                assert_eq!(gamma, 0.66);
                assert_eq!(eta, 0.01);
                assert_eq!(bounds, array![F::epsilon(), 1e5]);
            }
            _ => panic!("Expected HagerZhang line search method"),
        }
    }

    #[test]
    /// Test changing the parameters of L-BFGS builder
    fn change_params_lbfgs() {
        let linesearch: LineSearchParams = MoreThuenteBuilder::default().c1(1e-5).c2(0.8).build();
        let lbfgs: LocalSolverConfig = LBFGSBuilder::default()
            .max_iter(500)
            .tolerance_grad(1e-8)
            .tolerance_cost(1e-8)
            .history_size(5)
            .line_search_params(linesearch)
            .build();
        match lbfgs {
            LocalSolverConfig::LBFGS {
                max_iter,
                tolerance_grad,
                tolerance_cost,
                history_size,
                l1_coefficient,
                line_search_params,
            } => {
                assert_eq!(max_iter, 500);
                assert_eq!(tolerance_grad, 1e-8);
                assert_eq!(tolerance_cost, 1e-8);
                assert_eq!(history_size, 5);
                assert_eq!(l1_coefficient, None);
                match line_search_params.method {
                    LineSearchMethod::MoreThuente { c1, c2, width_tolerance, bounds } => {
                        assert_eq!(c1, 1e-5);
                        assert_eq!(c2, 0.8);
                        assert_eq!(width_tolerance, 1e-10);
                        assert_eq!(bounds, array![F::epsilon().sqrt(), F::infinity()]);
                    }
                    _ => panic!("Expected MoreThuente line search method"),
                }
            }
            _ => panic!("Expected L-BFGS local solver"),
        }
    }

    #[test]
    /// Test changing the parameters of Nelder-Mead builder
    fn change_params_neldermead() {
        let neldermead: LocalSolverConfig = NelderMeadBuilder::default()
            .simplex_delta(0.5)
            .sd_tolerance(1e-5)
            .max_iter(1000)
            .alpha(1.5)
            .gamma(3.0)
            .rho(0.6)
            .sigma(0.6)
            .build();
        match neldermead {
            LocalSolverConfig::NelderMead {
                simplex_delta,
                sd_tolerance,
                max_iter,
                alpha,
                gamma,
                rho,
                sigma,
            } => {
                assert_eq!(simplex_delta, 0.5);
                assert_eq!(sd_tolerance, 1e-5);
                assert_eq!(max_iter, 1000);
                assert_eq!(alpha, 1.5);
                assert_eq!(gamma, 3.0);
                assert_eq!(rho, 0.6);
                assert_eq!(sigma, 0.6);
            }
            _ => panic!("Expected Nelder-Mead local solver"),
        }
    }

    #[test]
    /// Test changing the parameters of Steepest Descent builder
    fn change_params_steepestdescent() {
        let linesearch: LineSearchParams = MoreThuenteBuilder::default().c1(1e-5).c2(0.8).build();
        let steepestdescent: LocalSolverConfig =
            SteepestDescentBuilder::default().max_iter(500).line_search_params(linesearch).build();
        match steepestdescent {
            LocalSolverConfig::SteepestDescent { max_iter, line_search_params } => {
                assert_eq!(max_iter, 500);
                match line_search_params.method {
                    LineSearchMethod::MoreThuente { c1, c2, width_tolerance, bounds } => {
                        assert_eq!(c1, 1e-5);
                        assert_eq!(c2, 0.8);
                        assert_eq!(width_tolerance, 1e-10);
                        assert_eq!(bounds, array![F::epsilon().sqrt(), F::infinity()]);
                    }
                    _ => panic!("Expected MoreThuente line search method"),
                }
            }
            _ => panic!("Expected Steepest Descent local solver"),
        }
    }

    #[test]
    /// Test changing the parameters of Trust Region builder
    fn change_params_trustregion() {
        let trustregion: LocalSolverConfig = TrustRegionBuilder::default()
            .method(TrustRegionRadiusMethod::Steihaug)
            .max_iter(500)
            .radius(2.0)
            .max_radius(200.0)
            .eta(0.1)
            .build();
        match trustregion {
            LocalSolverConfig::TrustRegion {
                trust_region_radius_method,
                max_iter,
                radius,
                max_radius,
                eta,
            } => {
                assert_eq!(trust_region_radius_method, TrustRegionRadiusMethod::Steihaug);
                assert_eq!(max_iter, 500);
                assert_eq!(radius, 2.0);
                assert_eq!(max_radius, 200.0);
                assert_eq!(eta, 0.1);
            }
            _ => panic!("Expected Trust Region local solver"),
        }
    }

    #[test]
    /// Test changing the parameters of Newton-CG builder
    fn change_params_newton_cg() {
        let linesearch: LineSearchParams = MoreThuenteBuilder::default().c1(1e-5).c2(0.8).build();
        let newtoncg: LocalSolverConfig = NewtonCGBuilder::default()
            .max_iter(500)
            .curvature_threshold(0.1)
            .tolerance(1e-7)
            .line_search_params(linesearch)
            .build();
        match newtoncg {
            LocalSolverConfig::NewtonCG {
                max_iter,
                curvature_threshold,
                tolerance,
                line_search_params,
            } => {
                assert_eq!(max_iter, 500);
                assert_eq!(curvature_threshold, 0.1);
                assert_eq!(tolerance, 1e-7);
                match line_search_params.method {
                    LineSearchMethod::MoreThuente { c1, c2, width_tolerance, bounds } => {
                        assert_eq!(c1, 1e-5);
                        assert_eq!(c2, 0.8);
                        assert_eq!(width_tolerance, 1e-10);
                        assert_eq!(bounds, array![F::epsilon().sqrt(), F::infinity()]);
                    }
                    _ => panic!("Expected MoreThuente line search method"),
                }
            }
            _ => panic!("Expected Newton-CG local solver"),
        }
    }

    #[test]
    /// Test changing the parameters of More-Thuente builder
    fn change_params_morethuente() {
        let morethuente: LineSearchParams = MoreThuenteBuilder::default()
            .c1(1e-5)
            .c2(0.8)
            .width_tolerance(1e-8)
            .bounds(array![1e-5, 1e5])
            .build();
        match morethuente.method {
            LineSearchMethod::MoreThuente { c1, c2, width_tolerance, bounds } => {
                assert_eq!(c1, 1e-5);
                assert_eq!(c2, 0.8);
                assert_eq!(width_tolerance, 1e-8);
                assert_eq!(bounds, array![1e-5, 1e5]);
            }
            _ => panic!("Expected MoreThuente line search method"),
        }
    }

    #[test]
    /// Test changing the parameters of Hager-Zhang builder
    fn change_params_hagerzhang() {
        let hagerzhang = HagerZhangBuilder::default()
            .delta(0.2)
            .sigma(0.8)
            .epsilon(1e-7)
            .theta(0.6)
            .gamma(0.7)
            .eta(0.05)
            .bounds(array![1e-6, 1e6])
            .build();

        match hagerzhang.method {
            LineSearchMethod::HagerZhang { delta, sigma, epsilon, theta, gamma, eta, bounds } => {
                assert_eq!(delta, 0.2);
                assert_eq!(sigma, 0.8);
                assert_eq!(epsilon, 1e-7);
                assert_eq!(theta, 0.6);
                assert_eq!(gamma, 0.7);
                assert_eq!(eta, 0.05);
                assert_eq!(bounds, array![1e-6, 1e6]);
            }
            _ => panic!("Expected HagerZhang line search method"),
        }
    }

    #[test]
    /// Test creating a LBFGSdBuilder using new()
    fn test_lbfgs_new() {
        let ls = LineSearchParams::morethuente().c1(1e-5).c2(0.8).build();
        let lbfgs = LBFGSBuilder::new(500, 1e-8, 1e-8, 5, None, ls).build();
        match lbfgs {
            LocalSolverConfig::LBFGS {
                max_iter,
                tolerance_grad,
                tolerance_cost,
                history_size,
                l1_coefficient,
                line_search_params,
            } => {
                assert_eq!(max_iter, 500);
                assert_eq!(tolerance_grad, 1e-8);
                assert_eq!(tolerance_cost, 1e-8);
                assert_eq!(history_size, 5);
                assert_eq!(l1_coefficient, None);
                match line_search_params.method {
                    LineSearchMethod::MoreThuente { c1, c2, width_tolerance, bounds } => {
                        assert_eq!(c1, 1e-5);
                        assert_eq!(c2, 0.8);
                        assert_eq!(width_tolerance, 1e-10);
                        assert_eq!(bounds, array![F::epsilon().sqrt(), F::infinity()]);
                    }
                    _ => panic!("Expected MoreThuente line search method"),
                }
            }
            _ => panic!("Expected L-BFGS local solver"),
        }
    }

    #[test]
    /// Test creating a NelderMeadBuilder using new()
    fn test_neldermead_new() {
        let nm = NelderMeadBuilder::new(0.5, 1e-5, 1000, 1.5, 3.0, 0.6, 0.6).build();
        match nm {
            LocalSolverConfig::NelderMead {
                simplex_delta,
                sd_tolerance,
                max_iter,
                alpha,
                gamma,
                rho,
                sigma,
            } => {
                assert_eq!(simplex_delta, 0.5);
                assert_eq!(sd_tolerance, 1e-5);
                assert_eq!(max_iter, 1000);
                assert_eq!(alpha, 1.5);
                assert_eq!(gamma, 3.0);
                assert_eq!(rho, 0.6);
                assert_eq!(sigma, 0.6);
            }
            _ => panic!("Expected Nelder-Mead local solver"),
        }
    }

    #[test]
    /// Test creating a SteepestDescentBuilder using new()
    fn test_steepestdescent_new() {
        let ls = LineSearchParams::morethuente().c1(1e-5).c2(0.8).build();
        let sd = SteepestDescentBuilder::new(500, ls).build();
        match sd {
            LocalSolverConfig::SteepestDescent { max_iter, line_search_params } => {
                assert_eq!(max_iter, 500);
                match line_search_params.method {
                    LineSearchMethod::MoreThuente { c1, c2, width_tolerance, bounds } => {
                        assert_eq!(c1, 1e-5);
                        assert_eq!(c2, 0.8);
                        assert_eq!(width_tolerance, 1e-10);
                        assert_eq!(bounds, array![F::epsilon().sqrt(), F::infinity()]);
                    }
                    _ => panic!("Expected MoreThuente line search method"),
                }
            }
            _ => panic!("Expected Steepest Descent local solver"),
        }
    }

    #[test]
    /// Test creating a TrustRegionBuilder using new()
    fn test_trustregion_new() {
        let tr = TrustRegionBuilder::new(TrustRegionRadiusMethod::Steihaug, 500, 2.0, 200.0, 0.1)
            .build();
        match tr {
            LocalSolverConfig::TrustRegion {
                trust_region_radius_method,
                max_iter,
                radius,
                max_radius,
                eta,
            } => {
                assert_eq!(trust_region_radius_method, TrustRegionRadiusMethod::Steihaug);
                assert_eq!(max_iter, 500);
                assert_eq!(radius, 2.0);
                assert_eq!(max_radius, 200.0);
                assert_eq!(eta, 0.1);
            }
            _ => panic!("Expected Trust Region local solver"),
        }
    }

    #[test]
    /// Test creating a NewtonCGBuilder using new()
    fn test_newtoncg_new() {
        let ls = LineSearchParams::morethuente().c1(1e-5).c2(0.8).build();
        let ncg = NewtonCGBuilder::new(500, 0.1, 1e-7, ls).build();
        match ncg {
            LocalSolverConfig::NewtonCG {
                max_iter,
                curvature_threshold,
                tolerance,
                line_search_params,
            } => {
                assert_eq!(max_iter, 500);
                assert_eq!(curvature_threshold, 0.1);
                assert_eq!(tolerance, 1e-7);
                match line_search_params.method {
                    LineSearchMethod::MoreThuente { c1, c2, width_tolerance, bounds } => {
                        assert_eq!(c1, 1e-5);
                        assert_eq!(c2, 0.8);
                        assert_eq!(width_tolerance, 1e-10);
                        assert_eq!(bounds, array![F::epsilon().sqrt(), F::infinity()]);
                    }
                    _ => panic!("Expected MoreThuente line search method"),
                }
            }
            _ => panic!("Expected Newton-CG local solver"),
        }
    }

    #[test]
    /// Test creating a MoreThuenteBuilder using new()
    fn test_morethuente_new() {
        let mt = MoreThuenteBuilder::new(1e-5, 0.8, 1e-8, array![1e-5, 1e5]).build();
        match mt.method {
            LineSearchMethod::MoreThuente { c1, c2, width_tolerance, bounds } => {
                assert_eq!(c1, 1e-5);
                assert_eq!(c2, 0.8);
                assert_eq!(width_tolerance, 1e-8);
                assert_eq!(bounds, array![1e-5, 1e5]);
            }
            _ => panic!("Expected MoreThuente line search method"),
        }
    }

    #[test]
    /// Test creating a HagerZhangBuilder using new()
    fn test_hagerzhang_new() {
        let hz = HagerZhangBuilder::new(0.2, 0.8, 1e-7, 0.6, 0.7, 0.05, array![1e-6, 1e6]).build();
        match hz.method {
            LineSearchMethod::HagerZhang { delta, sigma, epsilon, theta, gamma, eta, bounds } => {
                assert_eq!(delta, 0.2);
                assert_eq!(sigma, 0.8);
                assert_eq!(epsilon, 1e-7);
                assert_eq!(theta, 0.6);
                assert_eq!(gamma, 0.7);
                assert_eq!(eta, 0.05);
                assert_eq!(bounds, array![1e-6, 1e6]);
            }
            _ => panic!("Expected HagerZhang line search method"),
        }
    }

    #[test]
    /// Test the default values for the COBYLA builder
    ///
    /// The default values are:
    /// - `max_iter`: 300
    /// - `initial_step_size`: 0.5
    /// - `ftol_rel`: 1e-6
    /// - `ftol_abs`: 1e-8
    fn test_default_cobyla() {
        let cobyla: LocalSolverConfig = COBYLABuilder::default().build();
        match cobyla {
            LocalSolverConfig::COBYLA {
                max_iter,
                initial_step_size,
                ftol_rel,
                ftol_abs,
                xtol_rel,
                xtol_abs,
            } => {
                assert_eq!(max_iter, 300);
                assert_eq!(initial_step_size, 0.5);
                assert_eq!(ftol_rel, 1e-6); // REL_TOL default
                assert_eq!(ftol_abs, 1e-8); // ABS_TOL default
                assert_eq!(xtol_rel, 0.0); // No default
<<<<<<< HEAD
                assert_eq!(xtol_abs, Vec::<F>::new()); // No default (empty vector)
=======
                assert_eq!(xtol_abs, Vec::<f64>::new()); // No default (empty vector)
>>>>>>> 8f7734bd
            }
            _ => panic!("Expected COBYLA local solver"),
        }
    }

    #[test]
    /// Test changing the parameters of COBYLA builder
    fn change_params_cobyla() {
        let cobyla: LocalSolverConfig =
            COBYLABuilder::default().max_iter(500).initial_step_size(0.1).ftol_rel(1e-10).build();
        match cobyla {
            LocalSolverConfig::COBYLA {
                max_iter,
                initial_step_size,
                ftol_rel,
                ftol_abs,
                xtol_rel,
                xtol_abs,
            } => {
                assert_eq!(max_iter, 500);
                assert_eq!(initial_step_size, 0.1);
                assert_eq!(ftol_rel, 1e-10);
                assert_eq!(ftol_abs, 1e-8);
                assert_eq!(xtol_rel, 0.0);
                assert_eq!(xtol_abs, Vec::<F>::new());
            }
            _ => panic!("Expected COBYLA local solver"),
        }
    }

    #[test]
    /// Test creating a COBYLABuilder using new()
    fn test_cobyla_new() {
        let cobyla = COBYLABuilder::new(500, 0.5).build();
        match cobyla {
            LocalSolverConfig::COBYLA {
                max_iter,
                initial_step_size,
                ftol_rel,
                ftol_abs,
                xtol_rel,
                xtol_abs,
            } => {
                assert_eq!(max_iter, 500);
                assert_eq!(initial_step_size, 0.5);
                assert_eq!(ftol_rel, 1e-6); // default
                assert_eq!(ftol_abs, 1e-8); // default
                assert_eq!(xtol_rel, 0.0); // default (no x tolerance)
                assert_eq!(xtol_abs, Vec::<F>::new()); // default (no x tolerance)
            }
            _ => panic!("Expected COBYLA local solver"),
        }
    }

    #[test]
    /// Test COBYLA builder with vector-based xtol_abs
    fn test_cobyla_vector_xtol_abs() {
        let xtol_vec = vec![1e-6, 1e-8, 1e-10];
        let cobyla: LocalSolverConfig = COBYLABuilder::default()
            .max_iter(1000)
            .initial_step_size(0.1)
            .ftol_rel(1e-8)
            .xtol_abs(xtol_vec.clone())
            .build();

        match cobyla {
            LocalSolverConfig::COBYLA {
                max_iter,
                initial_step_size,
                ftol_rel,
                ftol_abs,
                xtol_rel,
                xtol_abs,
            } => {
                assert_eq!(max_iter, 1000);
                assert_eq!(initial_step_size, 0.1);
                assert_eq!(ftol_rel, 1e-8);
                assert_eq!(ftol_abs, 1e-8); // default
                assert_eq!(xtol_rel, 0.0); // default
                assert_eq!(xtol_abs, xtol_vec); // per-variable tolerances
            }
            _ => panic!("Expected COBYLA local solver"),
        }
    }
}*/<|MERGE_RESOLUTION|>--- conflicted
+++ resolved
@@ -188,7 +188,6 @@
             LocalSolverConfig::LBFGS { .. } => f.debug_struct("LBFGS").finish_non_exhaustive(),
             LocalSolverConfig::NelderMead { .. } => {
                 f.debug_struct("NelderMead").finish_non_exhaustive()
-<<<<<<< HEAD
             }
             LocalSolverConfig::SteepestDescent { .. } => {
                 f.debug_struct("SteepestDescent").finish_non_exhaustive()
@@ -196,15 +195,6 @@
             LocalSolverConfig::TrustRegion { .. } => {
                 f.debug_struct("TrustRegion").finish_non_exhaustive()
             }
-=======
-            }
-            LocalSolverConfig::SteepestDescent { .. } => {
-                f.debug_struct("SteepestDescent").finish_non_exhaustive()
-            }
-            LocalSolverConfig::TrustRegion { .. } => {
-                f.debug_struct("TrustRegion").finish_non_exhaustive()
-            }
->>>>>>> 8f7734bd
             LocalSolverConfig::NewtonCG { .. } => {
                 f.debug_struct("NewtonCG").finish_non_exhaustive()
             }
@@ -708,11 +698,7 @@
 /// ```
 impl<F> SteepestDescentBuilder<F> {
     /// Create a new Steepest Descent builder
-<<<<<<< HEAD
     pub fn new(max_iter: u64, line_search_params: LineSearchParams<F>) -> Self {
-=======
-    pub fn new(max_iter: u64, line_search_params: LineSearchParams) -> Self {
->>>>>>> 8f7734bd
         SteepestDescentBuilder { max_iter, line_search_params }
     }
 
@@ -1056,11 +1042,7 @@
 /// ```
 impl<F: ndarray::NdFloat> COBYLABuilder<F> {
     /// Create a new COBYLA builder
-<<<<<<< HEAD
     pub fn new(max_iter: u64, initial_step_size: F) -> Self {
-=======
-    pub fn new(max_iter: u64, initial_step_size: f64) -> Self {
->>>>>>> 8f7734bd
         COBYLABuilder {
             max_iter,
             initial_step_size,
@@ -1079,17 +1061,10 @@
         LocalSolverConfig::COBYLA {
             max_iter: self.max_iter,
             initial_step_size: self.initial_step_size,
-<<<<<<< HEAD
             ftol_rel: self.ftol_rel.unwrap_or(ten.powi(-6)),
             ftol_abs: self.ftol_abs.unwrap_or(ten.powi(-8)),
             xtol_rel: self.xtol_rel.unwrap_or(F::zero()), // No default for x tolerances
             xtol_abs: self.xtol_abs.unwrap_or_default(),  // Empty vector means no tolerance
-=======
-            ftol_rel: self.ftol_rel.unwrap_or(1e-6),
-            ftol_abs: self.ftol_abs.unwrap_or(1e-8),
-            xtol_rel: self.xtol_rel.unwrap_or(0.0), // No default for x tolerances
-            xtol_abs: self.xtol_abs.unwrap_or_default(), // Empty vector means no tolerance
->>>>>>> 8f7734bd
         }
     }
 
@@ -1274,11 +1249,7 @@
 /// ```
 impl<F> MoreThuenteBuilder<F> {
     /// Create a new More-Thuente builder
-<<<<<<< HEAD
     pub fn new(c1: F, c2: F, width_tolerance: F, bounds: Array1<F>) -> Self {
-=======
-    pub fn new(c1: f64, c2: f64, width_tolerance: f64, bounds: Array1<f64>) -> Self {
->>>>>>> 8f7734bd
         MoreThuenteBuilder { c1, c2, width_tolerance, bounds }
     }
 
@@ -2109,11 +2080,7 @@
                 assert_eq!(ftol_rel, 1e-6); // REL_TOL default
                 assert_eq!(ftol_abs, 1e-8); // ABS_TOL default
                 assert_eq!(xtol_rel, 0.0); // No default
-<<<<<<< HEAD
                 assert_eq!(xtol_abs, Vec::<F>::new()); // No default (empty vector)
-=======
-                assert_eq!(xtol_abs, Vec::<f64>::new()); // No default (empty vector)
->>>>>>> 8f7734bd
             }
             _ => panic!("Expected COBYLA local solver"),
         }
